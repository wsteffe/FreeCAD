--- conflicted
+++ resolved
@@ -21,11 +21,6 @@
 # *   <https://www.gnu.org/licenses/>.                                      *
 # *                                                                         *
 # ***************************************************************************
-<<<<<<< HEAD
-
-"""Provide the exporter for IFC files used above all in Arch and BIM.
-=======
->>>>>>> 581fa12e
 
 __title__  = "FreeCAD IFC export"
 __author__ = ("Yorik van Havre", "Jonathan Wiedemann", "Bernd Hahnebach")
